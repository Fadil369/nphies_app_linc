<<<<<<< HEAD
# NPHIES App LINC

A Flutter application for the National Platform for Health Information Exchange (NPHIES) - LINC Edition.

## Overview

This application provides a mobile interface for healthcare providers to interact with the NPHIES platform in Saudi Arabia. It enables secure access to health information exchange services and supports FHIR R4 standards.

## Features

- Healthcare provider authentication
- FHIR R4 resource management
- Claims submission and tracking
- Patient information management
- Secure data transmission

## Getting Started

### Prerequisites

- Flutter SDK (>=3.0.0)
- Dart SDK (>=3.0.0)
- Android Studio / Xcode for mobile development

### Installation

1. Clone the repository:
   ```bash
   git clone https://github.com/Fadil369/nphies_app_linc.git
   cd nphies_app_linc
   ```

2. Install dependencies:
   ```bash
   flutter pub get
   ```

3. Run the application:
   ```bash
   flutter run
   ```

## Project Structure

```
lib/
  ├── main.dart           # Application entry point
  ├── models/             # Data models
  ├── services/           # API and business logic services
  ├── providers/          # State management providers
  ├── screens/            # UI screens
  └── widgets/            # Reusable widgets

android/                  # Android-specific code
ios/                      # iOS-specific code
web/                      # Web-specific code
test/                     # Unit and widget tests
assets/                   # Images, fonts, and other assets
```

## Development

### Running Tests

```bash
flutter test
```

### Building

For Android:
```bash
flutter build apk
```

For iOS:
```bash
flutter build ios
```

## Contributing

Please read CONTRIBUTING.md for details on our code of conduct and the process for submitting pull requests.

## License

This project is licensed under the MIT License - see the [LICENSE](LICENSE) file for details.

## Contact

Mohamed El Fadil MD - Project Owner

## Acknowledgments

- NPHIES Platform Team
- Saudi Arabian Ministry of Health
- FHIR Community
=======
# ✨ Welcome to Your Spark Template!
You've just launched your brand-new Spark Template Codespace — everything’s fired up and ready for you to explore, build, and create with Spark!

This template is your blank canvas. It comes with a minimal setup to help you get started quickly with Spark development.

🚀 What's Inside?
- A clean, minimal Spark environment
- Pre-configured for local development
- Ready to scale with your ideas
  
🧠 What Can You Do?

Right now, this is just a starting point — the perfect place to begin building and testing your Spark applications.

🧹 Just Exploring?
No problem! If you were just checking things out and don’t need to keep this code:

- Simply delete your Spark.
- Everything will be cleaned up — no traces left behind.

📄 License For Spark Template Resources 

The Spark Template files and resources from GitHub are licensed under the terms of the MIT license, Copyright GitHub, Inc.

---

## 🚀 Cloudflare Workers & Pages Deployment

This project is ready for deployment on [Cloudflare Workers](https://workers.cloudflare.com/) (backend API) and [Cloudflare Pages](https://pages.cloudflare.com/) (frontend).

### 1. Prerequisites
- [Cloudflare account](https://dash.cloudflare.com/)
- [Wrangler CLI](https://developers.cloudflare.com/workers/wrangler/install/) installed (`npm install -g wrangler`)
- Node.js 18+

### 2. Environment Variables & Secrets
- Set `VITE_API_URL` in your Cloudflare Pages project to your deployed Worker URL (e.g., `https://nphies-healthcare-worker.<account>.workers.dev`)
- Set secrets for the Worker using Wrangler:
  ```sh
  wrangler secret put NPHIES_CLIENT_ID
  wrangler secret put NPHIES_CLIENT_SECRET
  wrangler secret put JWT_SECRET
  wrangler secret put OPENAI_API_KEY
  ```
- Edit `wrangler.toml` and `_pages_config.toml` as needed for your account and environment.

### 3. Build & Deploy Frontend (Pages)
```sh
npm run build:cf-pages
wrangler pages deploy dist
```

### 4. Deploy Backend (Worker)
```sh
cd worker
wrangler deploy
```

### 5. Local Development
- Start the Worker locally:
  ```sh
  wrangler dev
  ```
- Start the frontend:
  ```sh
  npm run dev
  ```
- Set `VITE_API_URL` to `http://localhost:8787` for local API calls.

### 6. API Proxy
- The frontend proxies `/api/*` requests to the Worker (see `_pages_config.toml`).
- Update the Worker URL in `_pages_config.toml` as needed.

---

## 🗂️ Repository Setup & Remote Publishing

When you are ready to share your changes from this template, initialize your own remote and push the history:

```sh
# inside /workspaces/spark-template
git init               # already done in Codespaces but safe to rerun
git remote add origin https://github.com/<your-org>/<your-repo>.git
git add .
git commit -m "Initial NPHIES assistant setup"
git push -u origin main
```

If you are reusing an existing repository, replace `origin` with your chosen remote name. Ensure that any secret files (e.g., `.env`, `.dev.vars`) remain untracked before pushing.
# nphies_app_linc
>>>>>>> 19132cec
<|MERGE_RESOLUTION|>--- conflicted
+++ resolved
@@ -1,102 +1,3 @@
-<<<<<<< HEAD
-# NPHIES App LINC
-
-A Flutter application for the National Platform for Health Information Exchange (NPHIES) - LINC Edition.
-
-## Overview
-
-This application provides a mobile interface for healthcare providers to interact with the NPHIES platform in Saudi Arabia. It enables secure access to health information exchange services and supports FHIR R4 standards.
-
-## Features
-
-- Healthcare provider authentication
-- FHIR R4 resource management
-- Claims submission and tracking
-- Patient information management
-- Secure data transmission
-
-## Getting Started
-
-### Prerequisites
-
-- Flutter SDK (>=3.0.0)
-- Dart SDK (>=3.0.0)
-- Android Studio / Xcode for mobile development
-
-### Installation
-
-1. Clone the repository:
-   ```bash
-   git clone https://github.com/Fadil369/nphies_app_linc.git
-   cd nphies_app_linc
-   ```
-
-2. Install dependencies:
-   ```bash
-   flutter pub get
-   ```
-
-3. Run the application:
-   ```bash
-   flutter run
-   ```
-
-## Project Structure
-
-```
-lib/
-  ├── main.dart           # Application entry point
-  ├── models/             # Data models
-  ├── services/           # API and business logic services
-  ├── providers/          # State management providers
-  ├── screens/            # UI screens
-  └── widgets/            # Reusable widgets
-
-android/                  # Android-specific code
-ios/                      # iOS-specific code
-web/                      # Web-specific code
-test/                     # Unit and widget tests
-assets/                   # Images, fonts, and other assets
-```
-
-## Development
-
-### Running Tests
-
-```bash
-flutter test
-```
-
-### Building
-
-For Android:
-```bash
-flutter build apk
-```
-
-For iOS:
-```bash
-flutter build ios
-```
-
-## Contributing
-
-Please read CONTRIBUTING.md for details on our code of conduct and the process for submitting pull requests.
-
-## License
-
-This project is licensed under the MIT License - see the [LICENSE](LICENSE) file for details.
-
-## Contact
-
-Mohamed El Fadil MD - Project Owner
-
-## Acknowledgments
-
-- NPHIES Platform Team
-- Saudi Arabian Ministry of Health
-- FHIR Community
-=======
 # ✨ Welcome to Your Spark Template!
 You've just launched your brand-new Spark Template Codespace — everything’s fired up and ready for you to explore, build, and create with Spark!
 
@@ -186,5 +87,4 @@
 ```
 
 If you are reusing an existing repository, replace `origin` with your chosen remote name. Ensure that any secret files (e.g., `.env`, `.dev.vars`) remain untracked before pushing.
-# nphies_app_linc
->>>>>>> 19132cec
+# nphies_app_linc